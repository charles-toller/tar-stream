var ZEROS = '0000000000000000000'
var ZERO_OFFSET = '0'.charCodeAt(0)
var USTAR = 'ustar\x0000'

var clamp = function(index, len, defaultValue) {
  if (typeof index !== 'number') return defaultValue
  index = ~~index  // Coerce to integer.
  if (index >= len) return len
  if (index >= 0) return index
  index += len
  if (index >= 0) return index
  return 0
}

var toType = function(flag) {
  switch (flag) {
    case 0:
    return 'file'
    case 1:
    return 'link'
    case 2:
    return 'symlink'
    case 3:
    return 'character-device'
    case 4:
    return 'block-device'
    case 5:
    return 'directory'
    case 6:
    return 'fifo'
    case 7:
    return 'contiguous-file'
    case 72:
    return 'pax-header'
    case 55:
    return 'pax-global-header'
    case 27:
    return 'gnu-long-link-path'
    case 28:
    case 30:
    return 'gnu-long-path'
  }

  return null
}

var toTypeflag = function(flag) {
  switch (flag) {
    case 'file':
    return 0
    case 'link':
    return 1
    case 'symlink':
    return 2
    case 'character-device':
    return 3
    case 'block-device':
    return 4
    case 'directory':
    return 5
    case 'fifo':
    return 6
    case 'contiguous-file':
    return 7
    case 'pax-header':
    return 72
  }

  return 0
}

var alloc = function(size) {
  var buf = new Buffer(size)
  buf.fill(0)
  return buf
}

var indexOf = function(block, num, offset, end) {
  for (; offset < end; offset++) {
    if (block[offset] === num) return offset
  }
  return end
}

var cksum = function(block) {
  var sum = 8 * 32
  for (var i = 0; i < 148; i++)   sum += block[i]
  for (var i = 156; i < 512; i++) sum += block[i]
  return sum
}

var encodeOct = function(val, n) {
  val = val.toString(8)
  return ZEROS.slice(0, n-val.length)+val+' '
}

var decodeOct = function(val, offset) {
  // Older versions of tar can prefix with spaces
  while (offset < val.length && val[offset] === 32) offset++
  var end = clamp(indexOf(val, 32, offset, val.length), val.length, val.length)
  while (offset < end && val[offset] === 0) offset++
  if (end === offset) return 0
  return parseInt(val.slice(offset, end).toString(), 8)
}

var decodeStr = function(val, offset, length) {
  return val.slice(offset, indexOf(val, 0, offset, offset+length)).toString();
}

var addLength = function(str) {
  var len = Buffer.byteLength(str)
  var digits = Math.floor(Math.log(len) / Math.log(10)) + 1
  if (len + digits > Math.pow(10, digits)) digits++

  return (len+digits)+str
}

exports.decodeLongPath = function(buf) {
  return decodeStr(buf, 0, buf.length)
}

exports.encodePax = function(opts) { // TODO: encode more stuff in pax
  var result = ''
  if (opts.name) result += addLength(' path='+opts.name+'\n')
  if (opts.linkname) result += addLength(' linkpath='+opts.linkname+'\n')
  return new Buffer(result)
}

exports.decodePax = function(buf) {
  var result = {}

  while (buf.length) {
    var i = 0
    while (i < buf.length && buf[i] !== 32) i++

    var len = parseInt(buf.slice(0, i).toString())
    if (!len) return result

    var b = buf.slice(i+1, len-1).toString()
    var keyIndex = b.indexOf('=')
    if (keyIndex === -1) return result
    result[b.slice(0, keyIndex)] = b.slice(keyIndex+1)

    buf = buf.slice(len)
  }

  return result
}

exports.encode = function(opts) {
  var buf = alloc(512)
  var name = opts.name
  var prefix = ''

  if (opts.typeflag === 5 && name[name.length-1] !== '/') name += '/'
  if (Buffer.byteLength(name) !== name.length) return null // utf-8

  while (Buffer.byteLength(name) > 100) {
    var i = name.indexOf('/')
    if (i === -1) return null
    prefix += prefix ? '/' + name.slice(0, i) : name.slice(0, i)
    name = name.slice(i+1)
  }

  if (Buffer.byteLength(name) > 100 || Buffer.byteLength(prefix) > 155) return null
  if (opts.linkname && Buffer.byteLength(opts.linkname) > 100) return null

  buf.write(name)
  buf.write(encodeOct(opts.mode & 07777, 6), 100)
  buf.write(encodeOct(opts.uid, 6), 108)
  buf.write(encodeOct(opts.gid, 6), 116)
  buf.write(encodeOct(opts.size, 11), 124)
  buf.write(encodeOct((opts.mtime.getTime() / 1000) | 0, 11), 136)

  buf[156] = ZERO_OFFSET + toTypeflag(opts.type)

  if (opts.linkname) buf.write(opts.linkname, 157)

  buf.write(USTAR, 257)
  if (opts.uname) buf.write(opts.uname, 265)
  if (opts.gname) buf.write(opts.gname, 297)
  buf.write(encodeOct(opts.devmajor || 0, 6), 329)
  buf.write(encodeOct(opts.devminor || 0, 6), 337)

  if (prefix) buf.write(prefix, 345)

  buf.write(encodeOct(cksum(buf), 6), 148)

  return buf
}

exports.decode = function(buf) {
<<<<<<< HEAD
=======
  var typeflag = buf[156] === 0 ? 0 : buf[156] - ZERO_OFFSET

>>>>>>> f8215bc0
  var name = decodeStr(buf, 0, 100)
  var mode = decodeOct(buf, 100)
  var uid = decodeOct(buf, 108)
  var gid = decodeOct(buf, 116)
  var size = decodeOct(buf, 124)
  var mtime = decodeOct(buf, 136)
  var type = toType(buf[156] === 0 ? 0 : buf[156] - ZERO_OFFSET)
  var linkname = buf[157] === 0 ? null : decodeStr(buf, 157, 100)
  var uname = decodeStr(buf, 265, 32)
  var gname = decodeStr(buf, 297, 32)
  var devmajor = decodeOct(buf, 329)
  var devminor = decodeOct(buf, 337)

  if (buf[345]) name = decodeStr(buf, 345, 155)+'/'+name

  // to support old tar versions that use trailing / to indicate dirs
  if (typeflag === 0 && name && name[name.length - 1] === '/') typeflag = 5

  var c = cksum(buf)

  //checksum is still initial value if header was null.
  if (c === 8*32) return null

  //valid checksum
  if (c !== decodeOct(buf, 148)) throw new Error("Invalid tar header. Maybe the tar is corrupted or it needs to be gunzipped?")

  return {
    name: name,
    mode: mode,
    uid: uid,
    gid: gid,
    size: size,
    mtime: new Date(1000 * mtime),
    type: type,
    linkname: linkname,
    uname: uname,
    gname: gname,
    devmajor: devmajor,
    devminor: devminor
  }
}<|MERGE_RESOLUTION|>--- conflicted
+++ resolved
@@ -190,18 +190,15 @@
 }
 
 exports.decode = function(buf) {
-<<<<<<< HEAD
-=======
   var typeflag = buf[156] === 0 ? 0 : buf[156] - ZERO_OFFSET
 
->>>>>>> f8215bc0
   var name = decodeStr(buf, 0, 100)
   var mode = decodeOct(buf, 100)
   var uid = decodeOct(buf, 108)
   var gid = decodeOct(buf, 116)
   var size = decodeOct(buf, 124)
   var mtime = decodeOct(buf, 136)
-  var type = toType(buf[156] === 0 ? 0 : buf[156] - ZERO_OFFSET)
+  var type = toType(typeflag)
   var linkname = buf[157] === 0 ? null : decodeStr(buf, 157, 100)
   var uname = decodeStr(buf, 265, 32)
   var gname = decodeStr(buf, 297, 32)
